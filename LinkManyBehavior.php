<?php
/**
 * @link https://github.com/yii2tech
 * @copyright Copyright (c) 2015 Yii2tech
 * @license [New BSD License](http://www.opensource.org/licenses/bsd-license.php)
 */

namespace yii2tech\ar\linkmany;

use yii\base\Behavior;
use yii\base\UnknownPropertyException;
use yii\db\ActiveRecordInterface;
use yii\db\BaseActiveRecord;

/**
 * LinkManyBehavior provides support for ActiveRecord many-to-many relation saving.
 *
 * Configuration example:
 *
 * ```php
 * class Item extends ActiveRecord
 * {
 *     public function behaviors()
 *     {
 *         return [
 *             'linkManyBehavior' => [
 *                 'class' => LinkManyBehavior::className(),
 *                 'relation' => 'groups',
 *                 'relationReferenceAttribute' => 'groupIds',
 *             ],
 *         ];
 *     }
 *
 *     public function getGroups()
 *     {
 *         return $this->hasMany(Group::className(), ['id' => 'groupId'])->viaTable('ItemGroup', ['itemId' => 'id']);
 *     }
 * }
 * ```
 *
 * @property BaseActiveRecord $owner
 * @property array|null $relationReferenceAttributeValue
 * @property boolean $isRelationReferenceAttributeValueInitialized
 *
 * @author Paul Klimov <klimov.paul@gmail.com>
 * @since 1.0
 */
class LinkManyBehavior extends Behavior
{
    /**
     * @var string name of the owner model "many to many" relation,
     * which should be handled.
     */
    public $relation;
    /**
     * @var string name of the owner model attribute, which should be used to set
     * "many to many" relation values.
     * This will establish an owner virtual property, which can be used to specify related record primary keys.
     */
    public $relationReferenceAttribute;
    /**
     * @var array additional column values to be saved into the junction table.
     * Each column value can be a callable, which will be invoked during linking to compose actual value.
     * Starting from version 1.0.2, this callable may accept linked model instance as a first parameter.
     * For example:
     *
     * ```php
     * [
     *     'type' => 'user-defined',
     *     'createdAt' => function() {return time();},
     *     'categoryId' => function ($model) {return $model->categoryId;},
     * ]
     * ```
     */
    public $extraColumns = [];
    /**
     * @var boolean whether to delete the pivot model or table row on unlink.
     */
    public $deleteOnUnlink = true;

    /**
     * @var null|array relation reference attribute value
     */
    private $_relationReferenceAttributeValue;


    /**
     * @param mixed $value relation reference attribute value
     */
    public function setRelationReferenceAttributeValue($value)
    {
        if (!is_array($value)) {
            if (empty($value)) {
                if ($value !== null) {
                    $value = [];
                }
            } else {
                $value = [$value];
            }
        }
        $this->_relationReferenceAttributeValue = $value;
    }

    /**
     * @return array relation reference attribute value
     */
    public function getRelationReferenceAttributeValue()
    {
        if ($this->_relationReferenceAttributeValue === null) {
            $this->_relationReferenceAttributeValue = $this->initRelationReferenceAttributeValue();
        }
        return $this->_relationReferenceAttributeValue;
    }

    /**
     * @return boolean whether the relation reference attribute value has been initialized or not.
     */
    public function getIsRelationReferenceAttributeValueInitialized()
    {
        return ($this->_relationReferenceAttributeValue !== null);
    }

    /**
     * Initializes value of [[relationAttributeValue]] in case it is not set.
     * @return array relation attribute value.
     */
    protected function initRelationReferenceAttributeValue()
    {
        $result = [];
        $relatedRecords = $this->owner->{$this->relation};
        if (!empty($relatedRecords)) {
            foreach ($relatedRecords as $relatedRecord) {
                /* @var $relatedRecord ActiveRecordInterface */
                $result[] = $this->normalizePrimaryKey($relatedRecord->getPrimaryKey());
            }
        }
        return $result;
    }

    /**
     * @param mixed $primaryKey raw primary key value.
     * @return string|integer normalized value.
     */
    protected function normalizePrimaryKey($primaryKey)
    {
        if (is_object($primaryKey) && method_exists($primaryKey, '__toString')) {
            // handle complex types like [[\MongoId]] :
            $primaryKey = $primaryKey->__toString();
        }
        return $primaryKey;
    }

    // Property Access Extension:

    /**
     * PHP getter magic method.
     * This method is overridden so that relation attribute can be accessed like property.
     *
     * @param string $name property name
     * @throws UnknownPropertyException if the property is not defined
     * @return mixed property value
     */
    public function __get($name)
    {
        try {
            return parent::__get($name);
        } catch (UnknownPropertyException $exception) {
            if ($name === $this->relationReferenceAttribute) {
                return $this->getRelationReferenceAttributeValue();
            }
            throw $exception;
        }
    }

    /**
     * PHP setter magic method.
     * This method is overridden so that relation attribute can be accessed like property.
     * @param string $name property name
     * @param mixed $value property value
     * @throws UnknownPropertyException if the property is not defined
     */
    public function __set($name, $value)
    {
        try {
            parent::__set($name, $value);
        } catch (UnknownPropertyException $exception) {
            if ($name === $this->relationReferenceAttribute) {
                $this->setRelationReferenceAttributeValue($value);
            } else {
                throw $exception;
            }
        }
    }

    /**
     * @inheritdoc
     */
    public function canGetProperty($name, $checkVars = true)
    {
        if (parent::canGetProperty($name, $checkVars)) {
            return true;
        }
        return ($name === $this->relationReferenceAttribute);
    }

    /**
     * @inheritdoc
     */
    public function canSetProperty($name, $checkVars = true)
    {
        if (parent::canSetProperty($name, $checkVars)) {
            return true;
        }
        return ($name === $this->relationReferenceAttribute);
    }

    // Events :

    /**
     * @inheritdoc
     */
    public function events()
    {
        return [
            BaseActiveRecord::EVENT_AFTER_INSERT => 'afterSave',
            BaseActiveRecord::EVENT_AFTER_UPDATE => 'afterSave',
            BaseActiveRecord::EVENT_AFTER_DELETE => 'afterDelete',
        ];
    }

    /**
     * Handles owner 'afterInsert' and 'afterUpdate' events, ensuring related models are linked.
     * @param \yii\base\Event $event event instance.
     */
    public function afterSave($event)
    {
        if (!$this->getIsRelationReferenceAttributeValueInitialized()) {
            return;
        }

        $linkModels = [];
        $unlinkModels = [];

        $newReferences = array_unique($this->getRelationReferenceAttributeValue());
        foreach ($this->owner->{$this->relation} as $relatedModel) {
            /* @var $relatedModel ActiveRecordInterface */
            $primaryKey = $this->normalizePrimaryKey($relatedModel->getPrimaryKey());
            if (($primaryKeyPosition = array_search($primaryKey, $newReferences)) === false) {
                $unlinkModels[] = $relatedModel;
            } else {
                unset($newReferences[$primaryKeyPosition]);
            }
        }

        if (!empty($newReferences)) {
            $relation = $this->owner->getRelation($this->relation);
            /* @var $relatedClass ActiveRecordInterface */
            $relatedClass = $relation->modelClass;
            $linkModels = $relatedClass::findAll(array_values($newReferences));
        }

        foreach ($unlinkModels as $model) {
            $this->owner->unlink($this->relation, $model, $this->deleteOnUnlink);
        }

        foreach ($linkModels as $model) {
            $this->owner->link($this->relation, $model, $this->composeLinkExtraColumns($model));
        }
    }

    /**
     * Handles owner 'afterDelete' event, ensuring related models are unlinked.
     * @param \yii\base\Event $event event instance.
     */
    public function afterDelete($event)
    {
        $this->owner->unlinkAll($this->relation, $this->deleteOnUnlink);
    }

    /**
     * Composes actual link extra columns value from [[extraColumns]], resolving possible callbacks.
<<<<<<< HEAD
     * @param null|ActiveRecordInterface $model
=======
     * @param ActiveRecordInterface|null $model linked model instance.
>>>>>>> a82e118a
     * @return array additional column values to be saved into the junction table.
     */
    protected function composeLinkExtraColumns($model = null)
    {
        if (empty($this->extraColumns)) {
            return [];
        }
        $extraColumns = [];
        foreach ($this->extraColumns as $column => $value) {
            if (!is_scalar($value) && is_callable($value)) {
                $value = call_user_func($value, $model);
            }
            $extraColumns[$column] = $value;
        }
        return $extraColumns;
    }
}<|MERGE_RESOLUTION|>--- conflicted
+++ resolved
@@ -279,11 +279,7 @@
 
     /**
      * Composes actual link extra columns value from [[extraColumns]], resolving possible callbacks.
-<<<<<<< HEAD
-     * @param null|ActiveRecordInterface $model
-=======
      * @param ActiveRecordInterface|null $model linked model instance.
->>>>>>> a82e118a
      * @return array additional column values to be saved into the junction table.
      */
     protected function composeLinkExtraColumns($model = null)
